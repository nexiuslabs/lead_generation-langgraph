--- conflicted
+++ resolved
@@ -23,10 +23,7 @@
         return await asyncpg.connect(self.dsn)
 
     async def upsert_company(self, name: str, uen: str | None = None, **fields) -> int:
-<<<<<<< HEAD
-=======
-
->>>>>>> f6e27cd4
+
         logger.info("Upserting company name=%s uen=%s", name, uen)
         conn = await self._acquire()
         try:
@@ -90,10 +87,7 @@
                 "skipping contact without email", extra={"partner_id": company_id}
             )
             return None
-<<<<<<< HEAD
-=======
-
->>>>>>> f6e27cd4
+
         logger.info("Adding contact email=%s company_id=%s", email, company_id)
         conn = await self._acquire()
         try:
@@ -137,10 +131,7 @@
     async def merge_company_enrichment(
         self, company_id: int, enrichment: Dict[str, Any]
     ):
-<<<<<<< HEAD
-=======
-
->>>>>>> f6e27cd4
+
         logger.info("Merging enrichment for company_id=%s", company_id)
         conn = await self._acquire()
         try:
@@ -159,10 +150,7 @@
                 company_id,
             )
             logger.info("Merged enrichment for company_id=%s", company_id)
-<<<<<<< HEAD
-=======
-
->>>>>>> f6e27cd4
+
         finally:
             await conn.close()
 
@@ -178,18 +166,12 @@
     ) -> Optional[int]:
         if score < threshold:
             logger.info(
-<<<<<<< HEAD
-=======
-
->>>>>>> f6e27cd4
+
                 "Skipping lead creation company_id=%s score=%.2f < %.2f",
                 company_id,
                 score,
                 threshold,
-<<<<<<< HEAD
-=======
-
->>>>>>> f6e27cd4
+
             )
             return None
         logger.info(
