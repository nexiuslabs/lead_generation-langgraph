--- conflicted
+++ resolved
@@ -87,11 +87,8 @@
                       {src_year}  AS raw_year,
                       {src_status} AS entity_status_description
                     FROM staging_acra_companies sc
-<<<<<<< HEAD
                     LEFT JOIN ssic_ref ref
-=======
-                    LEFT JOIN ssic_ref_latest ref
->>>>>>> 5b37adb6
+
                       ON CAST({src_code} AS TEXT) = ref.code
                     ORDER BY 1
                     LIMIT %s
