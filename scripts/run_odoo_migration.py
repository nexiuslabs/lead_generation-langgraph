--- conflicted
+++ resolved
@@ -1,11 +1,9 @@
 import os
 import subprocess
 import sys
-<<<<<<< HEAD
+
 import time
-=======
 
->>>>>>> c7d56f0e
 from urllib.parse import urlparse, urlunparse
 
 import psycopg2
@@ -59,8 +57,6 @@
     except Exception:
         return "<hidden>"
 
-
-<<<<<<< HEAD
 def _open_ssh_tunnel():
     """Open an SSH tunnel if credentials are provided.
 
@@ -97,25 +93,15 @@
 
     if not dsn:
         print("ERROR: Odoo DSN not configured")
-=======
-def main():
-    if not ODOO_POSTGRES_DSN:
-        print("ERROR: ODOO_POSTGRES_DSN not set in environment/.env")
->>>>>>> c7d56f0e
         sys.exit(1)
     if not os.path.exists(MIGRATION_FILE):
         print(f"ERROR: Migration file not found: {MIGRATION_FILE}")
         sys.exit(1)
 
-<<<<<<< HEAD
+
     print("Using Odoo Postgres DSN:", _mask_dsn(dsn))
     conn = psycopg2.connect(dsn=dsn)
-=======
 
-    print("Using Odoo Postgres DSN:", _mask_dsn(ODOO_POSTGRES_DSN))
-
-    conn = psycopg2.connect(dsn=ODOO_POSTGRES_DSN)
->>>>>>> c7d56f0e
     try:
         with conn:
             with conn.cursor() as cur:
@@ -140,19 +126,12 @@
                 if not (has_res_partner and has_crm_lead):
                     print("\n❌ Odoo core tables not found in the target database.")
                     print("   Expected tables: res_partner, crm_lead")
-<<<<<<< HEAD
+
                     print("   Current DSN:", _mask_dsn(dsn))
                     print("\nAction needed:")
                     print(
                         " - Point ODOO_POSTGRES_DSN or DB_* env vars to the actual Odoo Postgres database."
-=======
 
-                    print("   Current DSN:", _mask_dsn(ODOO_POSTGRES_DSN))
-
-                    print("\nAction needed:")
-                    print(
-                        " - Point ODOO_POSTGRES_DSN in your .env to the actual Odoo Postgres database."
->>>>>>> c7d56f0e
                     )
                     print(
                         " - Ensure the Odoo server has initialized its schema (start Odoo once).\n"
